# GTFS-RT Pipeline

This project provides a pipeline for fetching, storing, and aggregating GTFS-RT (General Transit Feed Specification -
Realtime) data from multiple providers.

## Features

- Fetch GTFS-RT data from multiple providers and APIs
- Store individual data files in Parquet format
- Aggregate data files based on configurable time intervals
- Run multiple fetchers in parallel using separate processes
- Configurable via a single TOML configuration file

## Requirements

<<<<<<< HEAD
- Python 3.7+
- Required Python packages:
=======
- Python 3.11+
- Required Python packages (see requirements.txt):
  - requests
  - gtfs-realtime-bindings
>>>>>>> 0ea0ff8c
  - pandas
  - pytz
  - requests
  - protobuf
  - toml

## Installation

1. Clone this repository:
   ```
   git clone <repository-url>
   cd gtfs-rt-aggregator
   ```

2. Install the required dependencies:
   ```
   pip install pandas pytz requests protobuf toml
   ```

## Configuration

The pipeline is configured using a `configuration.toml` file. Here's an example:

```toml
# Aggregation settings
[aggregation]
frequency_minutes = 15  # Group files in 15-minute intervals
check_interval_seconds = 300  # Check for new files every 5 minutes

# Provider configurations
[[providers]]
name = "ovapi"
timezone = "Europe/Amsterdam"

  [[providers.apis]]
  url = "https://gtfs.ovapi.nl/nl/vehiclePositions.pb"
  services = ["VehiclePosition"]
  refresh_seconds = 20  # Fetch every 20 seconds

  [[providers.apis]]
  url = "https://gtfs.ovapi.nl/nl/tripUpdates.pb"
  services = ["TripUpdate"]
  refresh_seconds = 30  # Fetch every 30 seconds
```

### Configuration Options

- **aggregation**: Settings for the aggregation process
  - **frequency_minutes**: The time interval (in minutes) for grouping files
  - **check_interval_seconds**: How often to check for new files to aggregate

- **providers**: List of GTFS-RT data providers
  - **name**: Name of the provider (used for directory structure)
  - **timezone**: Timezone for the provider's data
  - **apis**: List of API endpoints for this provider
    - **url**: URL of the GTFS-RT feed
    - **services**: List of service types to extract from the feed (VehiclePosition, TripUpdate, Alert,
      TripModifications)
    - **refresh_seconds**: How often to fetch data from this API

## Usage

Run the main script to start the pipeline:

```
python run_gtfs_rt_pipeline.py
```

This will start both the fetcher and aggregator processes. The fetcher will continuously fetch data from the configured
APIs, and the aggregator will group the files based on the configured time intervals.

## File Structure

The pipeline creates the following directory structure:

```
<provider_name>/
  ├── <service_type>/
  │   ├── individual_YYYY-MM-DD_HH-MM-SS.parquet  # Individual data files
  │   ├── processed_files.txt                     # List of processed files
  │   └── grouped/
  │       └── grouped_YYYY-MM-DD_HH-MM.parquet    # Grouped data files
  └── ...
```

## Scripts

- **run_gtfs_rt_pipeline.py**: Main script to run the entire pipeline
- **gtfs_rt_fetcher.py**: Script to fetch GTFS-RT data from providers
- **gtfs_rt_aggregator.py**: Script to aggregate individual files based on time intervals

## License

[MIT License](LICENSE) <|MERGE_RESOLUTION|>--- conflicted
+++ resolved
@@ -1,55 +1,60 @@
-# GTFS-RT Pipeline
+# GTFS-RT Aggregator
 
 This project provides a pipeline for fetching, storing, and aggregating GTFS-RT (General Transit Feed Specification -
-Realtime) data from multiple providers.
+Realtime) data from multiple providers into Parquet format.
 
 ## Features
 
 - Fetch GTFS-RT data from multiple providers and APIs
-- Store individual data files in Parquet format
+- Store individual data files in Parquet format with multiple storage backends (filesystem, Google Cloud Storage, MinIO)
 - Aggregate data files based on configurable time intervals
-- Run multiple fetchers in parallel using separate processes
+- Run fetcher and aggregator services in parallel
 - Configurable via a single TOML configuration file
 
 ## Requirements
 
-<<<<<<< HEAD
-- Python 3.7+
-- Required Python packages:
-=======
 - Python 3.11+
 - Required Python packages (see requirements.txt):
   - requests
   - gtfs-realtime-bindings
->>>>>>> 0ea0ff8c
   - pandas
-  - pytz
-  - requests
-  - protobuf
-  - toml
+  - pyarrow
+  - schedule
+  - pydantic
+  - google-cloud-storage (optional, for GCS storage)
+  - minio (optional, for MinIO storage)
 
 ## Installation
 
+### From PyPI (recommended)
+
+```bash
+pip install gtfs-rt-aggregator
+```
+
+### From Source
+
 1. Clone this repository:
-   ```
-   git clone <repository-url>
+   ```bash
+   git clone https://github.com/GaspardMerten/gtfs-rt-aggregator
    cd gtfs-rt-aggregator
    ```
 
-2. Install the required dependencies:
-   ```
-   pip install pandas pytz requests protobuf toml
+2. Install in development mode:
+   ```bash
+   pip install -e .
    ```
 
 ## Configuration
 
-The pipeline is configured using a `configuration.toml` file. Here's an example:
+The pipeline is configured using a TOML configuration file. Here's an example:
 
 ```toml
-# Aggregation settings
-[aggregation]
-frequency_minutes = 15  # Group files in 15-minute intervals
-check_interval_seconds = 300  # Check for new files every 5 minutes
+# GTFS-RT Configuration File
+[storage]
+type = "filesystem"  # Options: "filesystem", "gcs", or "minio"
+[storage.params]
+base_directory = "data"  # Base directory for filesystem storage
 
 # Provider configurations
 [[providers]]
@@ -60,58 +65,110 @@
   url = "https://gtfs.ovapi.nl/nl/vehiclePositions.pb"
   services = ["VehiclePosition"]
   refresh_seconds = 20  # Fetch every 20 seconds
+  frequency_minutes = 60  # Group files in 60-minute intervals
+  check_interval_seconds = 300  # Check for new files every 5 minutes
 
   [[providers.apis]]
   url = "https://gtfs.ovapi.nl/nl/tripUpdates.pb"
   services = ["TripUpdate"]
-  refresh_seconds = 30  # Fetch every 30 seconds
+  refresh_seconds = 20  # Fetch every 20 seconds
+```
+
+### Storage Backend Examples
+
+#### Google Cloud Storage
+
+```toml
+[storage]
+type = "gcs"
+[storage.params]
+bucket_name = "my-gtfs-bucket"
+base_path = "gtfs-data"  # Optional: subfolder within the bucket
+# Authentication is handled via the GOOGLE_APPLICATION_CREDENTIALS environment variable
+```
+
+#### MinIO Storage
+
+```toml
+[storage]
+type = "minio"
+[storage.params]
+endpoint = "minio.example.com:9000"
+access_key = "YOUR_ACCESS_KEY"
+secret_key = "YOUR_SECRET_KEY"
+bucket_name = "gtfs-data"
+secure = true  # Use HTTPS
+base_path = "gtfs-feeds"  # Optional: subfolder within the bucket
 ```
 
 ### Configuration Options
 
-- **aggregation**: Settings for the aggregation process
-  - **frequency_minutes**: The time interval (in minutes) for grouping files
-  - **check_interval_seconds**: How often to check for new files to aggregate
+- **storage**: Global storage configuration
+  - **type**: Storage backend type ("filesystem", "gcs", or "minio")
+  - **params**: Backend-specific parameters
 
 - **providers**: List of GTFS-RT data providers
   - **name**: Name of the provider (used for directory structure)
   - **timezone**: Timezone for the provider's data
   - **apis**: List of API endpoints for this provider
     - **url**: URL of the GTFS-RT feed
-    - **services**: List of service types to extract from the feed (VehiclePosition, TripUpdate, Alert,
-      TripModifications)
+    - **services**: List of service types to extract from the feed (VehiclePosition, TripUpdate, Alert)
     - **refresh_seconds**: How often to fetch data from this API
+    - **frequency_minutes**: The time interval (in minutes) for grouping files
+    - **check_interval_seconds**: How often to check for new files to aggregate
 
 ## Usage
 
-Run the main script to start the pipeline:
+### Command Line
+
+Run the pipeline with a configuration file:
+
+```bash
+gtfs-rt-pipeline configuration.toml
+```
+
+You can adjust the logging level with the `--log-level` parameter:
+
+```bash
+gtfs-rt-pipeline configuration.toml --log-level DEBUG
+```
+
+### Programmatic Usage
+
+```python
+from gtfs_rt_aggregator import run_pipeline_from_toml
+
+# Run pipeline from a TOML file
+run_pipeline_from_toml("configuration.toml")
+```
+
+Or with a configuration object:
+
+```python
+from gtfs_rt_aggregator.config.loader import load_config_from_toml
+from gtfs_rt_aggregator import run_pipeline
+
+# Load configuration
+config = load_config_from_toml("configuration.toml")
+
+# Run pipeline
+run_pipeline(config)
+```
+
+## Project Structure
 
 ```
-python run_gtfs_rt_pipeline.py
+src/gtfs_rt_aggregator/
+  ├── __init__.py                # Package initialization
+  ├── pipeline.py                # Main pipeline implementation
+  ├── aggregator/                # Aggregation functionality
+  ├── config/                    # Configuration loading and validation
+  ├── fetcher/                   # GTFS-RT data fetching functionality
+  ├── storage/                   # Storage backend implementations
+  └── utils/                     # Utility functions and helpers
+      ├── cli.py                 # Command-line interface
+      └── ...
 ```
-
-This will start both the fetcher and aggregator processes. The fetcher will continuously fetch data from the configured
-APIs, and the aggregator will group the files based on the configured time intervals.
-
-## File Structure
-
-The pipeline creates the following directory structure:
-
-```
-<provider_name>/
-  ├── <service_type>/
-  │   ├── individual_YYYY-MM-DD_HH-MM-SS.parquet  # Individual data files
-  │   ├── processed_files.txt                     # List of processed files
-  │   └── grouped/
-  │       └── grouped_YYYY-MM-DD_HH-MM.parquet    # Grouped data files
-  └── ...
-```
-
-## Scripts
-
-- **run_gtfs_rt_pipeline.py**: Main script to run the entire pipeline
-- **gtfs_rt_fetcher.py**: Script to fetch GTFS-RT data from providers
-- **gtfs_rt_aggregator.py**: Script to aggregate individual files based on time intervals
 
 ## License
 
